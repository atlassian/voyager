package internaldns

import (
	"encoding/json"

	smith_v1 "github.com/atlassian/smith/pkg/apis/smith/v1"
	"github.com/atlassian/voyager"
	orch_v1 "github.com/atlassian/voyager/pkg/apis/orchestration/v1"
	"github.com/atlassian/voyager/pkg/orchestration/wiring/wiringplugin"
	"github.com/atlassian/voyager/pkg/orchestration/wiring/wiringutil"
	"github.com/atlassian/voyager/pkg/orchestration/wiring/wiringutil/knownshapes"
	"github.com/atlassian/voyager/pkg/orchestration/wiring/wiringutil/svccatentangler"
	"github.com/pkg/errors"
	meta_v1 "k8s.io/apimachinery/pkg/apis/meta/v1"
	"k8s.io/apimachinery/pkg/runtime"
)

const (
	ResourceType                   voyager.ResourceType = "InternalDNS"
	clusterServiceClassExternalID                       = "f77e1881-36f3-42ce-9848-7a811b421dd7"
	clusterServicePlanExternalID                        = "0a7b1d18-cf8d-461e-ad24-ee16d3da36d3"
	kubeIngressResourceType        voyager.ResourceType = "KubeIngress"
	kubeIngressRefMetadata                              = "metadata"
	kubeIngressRefMetadataEndpoint                      = "endpoint"
)

type Alias struct {
	AliasType string `json:"type"`
	Name      string `json:"name"`
}

type UserSpec struct {
	Aliases []Alias `json:"aliases"`
}

type autowiringOnlySpec struct {
	Target          string              `json:"target"`
	ServiceName     voyager.ServiceName `json:"serviceName"`
	EnvironmentType string              `json:"environmentType"`
}

type WiringPlugin struct {
	svccatentangler.SvcCatEntangler
}

func New() *WiringPlugin {
	return &WiringPlugin{
		SvcCatEntangler: svccatentangler.SvcCatEntangler{
			ClusterServiceClassExternalID: clusterServiceClassExternalID,
			ClusterServicePlanExternalID:  clusterServicePlanExternalID,
			InstanceSpec:                  getInstanceSpec,
			ObjectMeta:                    getObjectMeta,
			References:                    getReferences,
			ResourceType:                  ResourceType,
			OptionalShapes:                svccatentangler.NoOptionalShapes,
		},
	}
}

// can only depend on one kubeIngress
func getIngressDependency(dependencies []wiringplugin.WiredDependency) (wiringplugin.WiredDependency, error) {
	if len(dependencies) == 1 {
		if dependencies[0].Type == kubeIngressResourceType {
			return dependencies[0], nil
		}
	}
	return wiringplugin.WiredDependency{}, errors.Errorf("internaldns resources must depend on only one ingress resource")
}

func getInstanceSpec(resource *orch_v1.StateResource, context *wiringplugin.WiringContext) ([]byte, error) {

	// Don't allow user to set anything they shouldn't
	if resource.Spec != nil {
		var ourSpec autowiringOnlySpec
		if err := json.Unmarshal(resource.Spec.Raw, &ourSpec); err != nil {
			return nil, errors.WithStack(err)
		}
		if ourSpec != (autowiringOnlySpec{}) {
			return nil, errors.Errorf("unsupported parameters were provided: %+v", ourSpec)
		}
	}

	references, err := getReferences(resource, context)
	if err != nil {
		return nil, err
	}

	autowiringSpec, err := runtime.DefaultUnstructuredConverter.ToUnstructured(&autowiringOnlySpec{
		Target:          references[0].Ref(),
		EnvironmentType: mapEnvironmentType(context.StateContext.Location.EnvType),
		ServiceName:     context.StateContext.ServiceName,
	})
	if err != nil {
		return nil, errors.WithStack(err)
	}

	var userSpec map[string]interface{}
	if resource.Spec != nil {
		if err = json.Unmarshal(resource.Spec.Raw, &userSpec); err != nil {
			return nil, errors.WithStack(err)
		}
	}
	finalSpec, err := wiringutil.Merge(userSpec, autowiringSpec)
	if err != nil {
		return nil, errors.WithStack(err)
	}

	return json.Marshal(&finalSpec)

}

func mapEnvironmentType(envType voyager.EnvType) string {
	// DNS provider expects full string of production, rather than "prod"
	if envType == voyager.EnvTypeProduction {
		return "production"
	}

	// currently the other environment types match
	return string(envType)
}

// svccatentangler plugin expects reference function to return a slice of reference
// in this internaldns case, it will always be only one reference, because it's limited by getIngressDependency method
func getReferences(resource *orch_v1.StateResource, context *wiringplugin.WiringContext) ([]smith_v1.Reference, error) {
	var references []smith_v1.Reference
	// there can be only one ingressDependency
	ingressDependency, err := getIngressDependency(context.Dependencies)
	if err != nil {
		return nil, err
	}
<<<<<<< HEAD
	ingressResourceReferenceName, err := getReferenceNameByGVK(ingressDependency., schema.GroupVersionKind{
		Group:   "extensions",
		Version: "v1beta1",
		Kind:    k8s.IngressKind,
	})
	if err != nil {
		return nil, err
	}
=======
>>>>>>> f2d8d479
	shape, found := ingressDependency.Contract.FindShape(knownshapes.IngressEndpointShape)
	if !found {
		return nil, errors.Errorf("shape %q is required to create binding for %q but was not found", knownshapes.IngressEndpointShape, ingressDependency.Name)
	}
	ingressEndpoint := shape.(*knownshapes.IngressEndpoint).Data.IngressEndpoint
	referenceName := wiringutil.ReferenceName(ingressEndpoint.Resource, kubeIngressRefMetadata, kubeIngressRefMetadataEndpoint)
	references = append(references, ingressEndpoint.ToReference(referenceName))
	return references, nil
}

func getObjectMeta(resource *orch_v1.StateResource, context *wiringplugin.WiringContext) (meta_v1.ObjectMeta, error) {
	return meta_v1.ObjectMeta{
		Annotations: map[string]string{
			voyager.Domain + "/envResourcePrefix": string(ResourceType),
		},
	}, nil
}<|MERGE_RESOLUTION|>--- conflicted
+++ resolved
@@ -128,17 +128,6 @@
 	if err != nil {
 		return nil, err
 	}
-<<<<<<< HEAD
-	ingressResourceReferenceName, err := getReferenceNameByGVK(ingressDependency., schema.GroupVersionKind{
-		Group:   "extensions",
-		Version: "v1beta1",
-		Kind:    k8s.IngressKind,
-	})
-	if err != nil {
-		return nil, err
-	}
-=======
->>>>>>> f2d8d479
 	shape, found := ingressDependency.Contract.FindShape(knownshapes.IngressEndpointShape)
 	if !found {
 		return nil, errors.Errorf("shape %q is required to create binding for %q but was not found", knownshapes.IngressEndpointShape, ingressDependency.Name)
