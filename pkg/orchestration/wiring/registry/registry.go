--- conflicted
+++ resolved
@@ -31,10 +31,6 @@
 	rds.ResourceType:            wiringutil.StatusAdapter(rds.New().WireUp),
 	sqs.ResourceType:            wiringutil.StatusAdapter(sqs.WireUp),
 	asapkey.ResourceType:        wiringutil.StatusAdapter(asapkey.New().WireUp),
-<<<<<<< HEAD
-	apiinternaldns.ResourceType: wiringutil.StatusAdapter(internaldns.New().WireUp),
 	datadog.ResourceType:        wiringutil.StatusAdapter(datadog.WireUp),
-=======
 	apiplatformdns.ResourceType: wiringutil.StatusAdapter(platformdns.New().WireUp),
->>>>>>> fa32423f
 }