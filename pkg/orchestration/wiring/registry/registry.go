package registry

import (
	"github.com/atlassian/voyager"
	"github.com/atlassian/voyager/pkg/orchestration/wiring/asapkey"
	"github.com/atlassian/voyager/pkg/orchestration/wiring/aws"
	"github.com/atlassian/voyager/pkg/orchestration/wiring/datadog"
	ec2compute_v2 "github.com/atlassian/voyager/pkg/orchestration/wiring/ec2compute/v2"
	"github.com/atlassian/voyager/pkg/orchestration/wiring/internaldns"
	"github.com/atlassian/voyager/pkg/orchestration/wiring/internaldns/api"
	"github.com/atlassian/voyager/pkg/orchestration/wiring/k8scompute"
	"github.com/atlassian/voyager/pkg/orchestration/wiring/k8scompute/api"
	"github.com/atlassian/voyager/pkg/orchestration/wiring/kubeingress"
	"github.com/atlassian/voyager/pkg/orchestration/wiring/postgres"
	"github.com/atlassian/voyager/pkg/orchestration/wiring/rds"
	"github.com/atlassian/voyager/pkg/orchestration/wiring/sqs"
	"github.com/atlassian/voyager/pkg/orchestration/wiring/ups"
	"github.com/atlassian/voyager/pkg/orchestration/wiring/wiringplugin"
	"github.com/atlassian/voyager/pkg/orchestration/wiring/wiringutil"
)

var KnownWiringPlugins = map[voyager.ResourceType]wiringplugin.WiringPlugin{
<<<<<<< HEAD
	apik8scompute.ResourceType: WireUpFunc(k8scompute.WireUp),
	kubeingress.ResourceType:   WireUpFunc(kubeingress.WireUp),
	ec2compute_v2.ResourceType: WireUpFunc(ec2compute_v2.WireUp),
	ups.ResourceType:           ups.New(),
	aws.Cfn:                    aws.ResourceTypes[aws.Cfn],
	aws.DynamoDB:               aws.ResourceTypes[aws.DynamoDB],
	aws.S3:                     aws.ResourceTypes[aws.S3],
	postgres.ResourceType:      postgres.New(),
	rds.ResourceType:           rds.New(),
	sqs.ResourceType:           WireUpFunc(sqs.WireUp),
	asapkey.ResourceType:       asapkey.New(),
	internaldns.ResourceType:   internaldns.New(),
	datadog.ResourceType:       WireUpFunc(datadog.WireUp),
=======
	apik8scompute.ResourceType:  wiringutil.StatusAdapter(k8scompute.WireUp),
	kubeingress.ResourceType:    wiringutil.StatusAdapter(kubeingress.WireUp),
	ec2compute_v2.ResourceType:  wiringutil.StatusAdapter(ec2compute_v2.WireUp),
	ups.ResourceType:            wiringutil.StatusAdapter(ups.New().WireUp),
	aws.Cfn:                     aws.ResourceTypes[aws.Cfn],
	aws.DynamoDB:                aws.ResourceTypes[aws.DynamoDB],
	aws.S3:                      aws.ResourceTypes[aws.S3],
	postgres.ResourceType:       wiringutil.StatusAdapter(postgres.New().WireUp),
	rds.ResourceType:            wiringutil.StatusAdapter(rds.New().WireUp),
	sqs.ResourceType:            wiringutil.StatusAdapter(sqs.WireUp),
	asapkey.ResourceType:        wiringutil.StatusAdapter(asapkey.New().WireUp),
	apiinternaldns.ResourceType: wiringutil.StatusAdapter(internaldns.New().WireUp),
>>>>>>> 7eac2628
}<|MERGE_RESOLUTION|>--- conflicted
+++ resolved
@@ -20,21 +20,6 @@
 )
 
 var KnownWiringPlugins = map[voyager.ResourceType]wiringplugin.WiringPlugin{
-<<<<<<< HEAD
-	apik8scompute.ResourceType: WireUpFunc(k8scompute.WireUp),
-	kubeingress.ResourceType:   WireUpFunc(kubeingress.WireUp),
-	ec2compute_v2.ResourceType: WireUpFunc(ec2compute_v2.WireUp),
-	ups.ResourceType:           ups.New(),
-	aws.Cfn:                    aws.ResourceTypes[aws.Cfn],
-	aws.DynamoDB:               aws.ResourceTypes[aws.DynamoDB],
-	aws.S3:                     aws.ResourceTypes[aws.S3],
-	postgres.ResourceType:      postgres.New(),
-	rds.ResourceType:           rds.New(),
-	sqs.ResourceType:           WireUpFunc(sqs.WireUp),
-	asapkey.ResourceType:       asapkey.New(),
-	internaldns.ResourceType:   internaldns.New(),
-	datadog.ResourceType:       WireUpFunc(datadog.WireUp),
-=======
 	apik8scompute.ResourceType:  wiringutil.StatusAdapter(k8scompute.WireUp),
 	kubeingress.ResourceType:    wiringutil.StatusAdapter(kubeingress.WireUp),
 	ec2compute_v2.ResourceType:  wiringutil.StatusAdapter(ec2compute_v2.WireUp),
@@ -47,5 +32,5 @@
 	sqs.ResourceType:            wiringutil.StatusAdapter(sqs.WireUp),
 	asapkey.ResourceType:        wiringutil.StatusAdapter(asapkey.New().WireUp),
 	apiinternaldns.ResourceType: wiringutil.StatusAdapter(internaldns.New().WireUp),
->>>>>>> 7eac2628
+	datadog.ResourceType:        wiringutil.StatusAdapter(datadog.WireUp),
 }