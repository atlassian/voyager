package registry

import (
	"github.com/atlassian/voyager"
	"github.com/atlassian/voyager/pkg/orchestration/wiring/asapkey"
	"github.com/atlassian/voyager/pkg/orchestration/wiring/aws"
	ec2compute_v2 "github.com/atlassian/voyager/pkg/orchestration/wiring/ec2compute/v2"
	"github.com/atlassian/voyager/pkg/orchestration/wiring/k8scompute"
	"github.com/atlassian/voyager/pkg/orchestration/wiring/k8scompute/api"
	"github.com/atlassian/voyager/pkg/orchestration/wiring/kubeingress"
	"github.com/atlassian/voyager/pkg/orchestration/wiring/platformdns"
	"github.com/atlassian/voyager/pkg/orchestration/wiring/platformdns/api"
	"github.com/atlassian/voyager/pkg/orchestration/wiring/postgres"
	"github.com/atlassian/voyager/pkg/orchestration/wiring/rds"
	"github.com/atlassian/voyager/pkg/orchestration/wiring/sqs"
	"github.com/atlassian/voyager/pkg/orchestration/wiring/ups"
	"github.com/atlassian/voyager/pkg/orchestration/wiring/wiringplugin"
	"github.com/atlassian/voyager/pkg/orchestration/wiring/wiringutil"
)

var KnownWiringPlugins = map[voyager.ResourceType]wiringplugin.WiringPlugin{
	apik8scompute.ResourceType:  wiringutil.TemporaryNewWiringMigrationAdapter(k8scompute.WireUp),
	kubeingress.ResourceType:    wiringutil.StatusAdapter(kubeingress.WireUp),
	ec2compute_v2.ResourceType:  wiringutil.TemporaryNewWiringMigrationAdapter(ec2compute_v2.WireUp),
	ups.ResourceType:            wiringutil.StatusAdapter(ups.New().WireUp),
	aws.Cfn:                     aws.ResourceTypes[aws.Cfn],
	aws.DynamoDB:                aws.ResourceTypes[aws.DynamoDB],
	aws.S3:                      aws.ResourceTypes[aws.S3],
<<<<<<< HEAD
	postgres.ResourceType:       wiringutil.TemporaryNewWiringMigrationAdapter(postgres.New().WireUp),
	rds.ResourceType:            wiringutil.StatusAdapter(rds.New().WireUp),
	sqs.ResourceType:            wiringutil.TemporaryNewWiringMigrationAdapter(sqs.WireUp),
	asapkey.ResourceType:        wiringutil.StatusAdapter(asapkey.New().WireUp),
	apiplatformdns.ResourceType: wiringutil.StatusAdapter(platformdns.New().WireUp),
=======
	postgres.ResourceType:       wiringutil.StatusAdapter(postgres.New().WireUp),
	rds.ResourceType:            wiringutil.TemporaryNewWiringMigrationAdapter(rds.New().WireUp),
	sqs.ResourceType:            wiringutil.StatusAdapter(sqs.WireUp),
	asapkey.ResourceType:        wiringutil.TemporaryNewWiringMigrationAdapter(asapkey.New().WireUp),
	apiplatformdns.ResourceType: wiringutil.TemporaryNewWiringMigrationAdapter(platformdns.New().WireUp),
>>>>>>> 468fb18b
}<|MERGE_RESOLUTION|>--- conflicted
+++ resolved
@@ -26,17 +26,9 @@
 	aws.Cfn:                     aws.ResourceTypes[aws.Cfn],
 	aws.DynamoDB:                aws.ResourceTypes[aws.DynamoDB],
 	aws.S3:                      aws.ResourceTypes[aws.S3],
-<<<<<<< HEAD
-	postgres.ResourceType:       wiringutil.TemporaryNewWiringMigrationAdapter(postgres.New().WireUp),
+	postgres.ResourceType:       wiringutil.StatusAdapter(postgres.New().WireUp),
 	rds.ResourceType:            wiringutil.StatusAdapter(rds.New().WireUp),
-	sqs.ResourceType:            wiringutil.TemporaryNewWiringMigrationAdapter(sqs.WireUp),
+	sqs.ResourceType:            wiringutil.StatusAdapter(sqs.WireUp),
 	asapkey.ResourceType:        wiringutil.StatusAdapter(asapkey.New().WireUp),
 	apiplatformdns.ResourceType: wiringutil.StatusAdapter(platformdns.New().WireUp),
-=======
-	postgres.ResourceType:       wiringutil.StatusAdapter(postgres.New().WireUp),
-	rds.ResourceType:            wiringutil.TemporaryNewWiringMigrationAdapter(rds.New().WireUp),
-	sqs.ResourceType:            wiringutil.StatusAdapter(sqs.WireUp),
-	asapkey.ResourceType:        wiringutil.TemporaryNewWiringMigrationAdapter(asapkey.New().WireUp),
-	apiplatformdns.ResourceType: wiringutil.TemporaryNewWiringMigrationAdapter(platformdns.New().WireUp),
->>>>>>> 468fb18b
 }