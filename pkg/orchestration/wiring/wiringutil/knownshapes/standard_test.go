--- conflicted
+++ resolved
@@ -31,14 +31,11 @@
 		NewBindableIamAccessible(resourceName, "somePath"),
 		NewIngressEndpoint(resourceName),
 		NewSetOfPodsSelectableByLabels(resourceName, map[string]string{"a": "b"}),
-<<<<<<< HEAD
 		NewSetOfScaling(resourceName, Scaling{
 			MinReplicas: 1,
 			MaxReplicas: 5,
 		}),
-=======
 		NewSharedDbShape(resourceName, true),
->>>>>>> 7eac2628
 		NewSnsSubscribable(resourceName),
 
 		&wiringplugin.UnstructuredShape{
