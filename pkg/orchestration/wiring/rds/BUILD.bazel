load("@io_bazel_rules_go//go:def.bzl", "go_library")

go_library(
    name = "go_default_library",
    srcs = ["plugin.go"],
    importpath = "github.com/atlassian/voyager/pkg/orchestration/wiring/rds",
    visibility = ["//visibility:public"],
    deps = [
        "//:go_default_library",
        "//pkg/apis/orchestration/v1:go_default_library",
        "//pkg/orchestration/wiring/wiringplugin:go_default_library",
        "//pkg/orchestration/wiring/wiringutil/knownshapes:go_default_library",
        "//pkg/orchestration/wiring/wiringutil/oap:go_default_library",
        "//pkg/orchestration/wiring/wiringutil/svccatentangler:go_default_library",
        "//vendor/github.com/atlassian/smith/pkg/apis/smith/v1:go_default_library",
<<<<<<< HEAD
=======
        "//vendor/github.com/kubernetes-incubator/service-catalog/pkg/apis/servicecatalog/v1beta1:go_default_library",
>>>>>>> e51bf7b7
        "//vendor/github.com/pkg/errors:go_default_library",
        "//vendor/k8s.io/apimachinery/pkg/apis/meta/v1:go_default_library",
    ],
)<|MERGE_RESOLUTION|>--- conflicted
+++ resolved
@@ -13,10 +13,7 @@
         "//pkg/orchestration/wiring/wiringutil/oap:go_default_library",
         "//pkg/orchestration/wiring/wiringutil/svccatentangler:go_default_library",
         "//vendor/github.com/atlassian/smith/pkg/apis/smith/v1:go_default_library",
-<<<<<<< HEAD
-=======
         "//vendor/github.com/kubernetes-incubator/service-catalog/pkg/apis/servicecatalog/v1beta1:go_default_library",
->>>>>>> e51bf7b7
         "//vendor/github.com/pkg/errors:go_default_library",
         "//vendor/k8s.io/apimachinery/pkg/apis/meta/v1:go_default_library",
     ],
