--- conflicted
+++ resolved
@@ -73,7 +73,7 @@
 
 	contract := wiringplugin.ResourceContract{
 		Shapes: []wiringplugin.Shape{
-			knownshapes.NewIngressEndpoint(ingressResource.SmithResource.Name),
+			knownshapes.NewIngressEndpoint(ingressResource.Name),
 		},
 	}
 	result := &wiringplugin.WiringResult{
@@ -195,10 +195,6 @@
 				Spec: ingressSpec,
 			},
 		},
-<<<<<<< HEAD
-=======
-		Exposed: false,
->>>>>>> bc54ae14
 	}
 
 	return ingressResource, nil
